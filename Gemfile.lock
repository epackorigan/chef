--- conflicted
+++ resolved
@@ -12,13 +12,8 @@
 
 GIT
   remote: http://github.com/opscode/omnibus-software
-<<<<<<< HEAD
   revision: 65af0e45bf25546f638678a043970b44fd248b80
   branch: performance-improvements
-=======
-  revision: 08621799d65375148b6e49c3632a6febf579d188
-  branch: solaris
->>>>>>> d8876565
   specs:
     omnibus-software (0.0.1)
 
